--- conflicted
+++ resolved
@@ -134,8 +134,6 @@
   :type 'function
   :group 'org-roam)
 
-<<<<<<< HEAD
-=======
 (defcustom org-roam-slug-trim-chars
   '(;; Combining Diacritical Marks https://www.unicode.org/charts/PDF/U0300.pdf
     768 ; U+0300 COMBINING GRAVE ACCENT
@@ -165,53 +163,6 @@
   :type '(repeat character)
   :group 'org-roam)
 
-(defcustom org-roam-title-sources '((title headline) alias)
-  "The list of sources from which to retrieve a note title.
-Each element in the list is either:
-
-1. a symbol -- this symbol corresponds to a title retrieval
-function, which returns the list of titles for the current buffer
-2. a list of symbols -- symbols in the list are treated as
-with (1).  The return value of this list is the first symbol in
-the list returning a non-nil value.
-
-The return results of the root list are concatenated.
-
-For example the setting: '((title headline) alias) means the following:
-
-1. Return the 'title + 'alias, if the title of current buffer is non-empty;
-2. Or return 'headline + 'alias otherwise.
-
-The currently supported symbols are:
-
-  `title'
-   The \"#+title\" property of org file.
-
-  `alias'
-   The \"#+roam_alias\" property of the org file, using
-   space-delimited strings.
-
-   `headline'
-   The first headline in the org file."
-  :type '(repeat
-          (choice
-           (repeat symbol)
-           (symbol)))
-  :group 'org-roam)
-
-(defcustom org-roam-file-completion-tag-position 'prepend
-  "Prepend, append, or omit tags from the file titles during completion."
-  :type '(choice (const :tag "Prepend" prepend)
-                 (const :tag "Append" append)
-                 (const :tag "Omit" omit))
-  :group 'org-roam)
-
-(defcustom org-roam-enable-headline-linking t
-  "Enable linking to headlines, which includes automatic :ID: creation and scanning of :ID:s for org-roam database."
-  :type 'boolean
-  :group 'org-roam)
-
->>>>>>> 2d586516
 (defcustom org-roam-verbose t
   "Echo messages that are not errors."
   :type 'boolean
